from collections import defaultdict
from enum import Enum
from types import SimpleNamespace

from seacrowd.utils.schemas import (
    image_text_features,
    kb_features,
    tree_features,
    pairs_features,
    pairs_features_score,
    pairs_multi_features,
    qa_features,
    seq_label_features,
    speech2speech_features,
    speech_features,
    speech_multi_features,
    speech_text_features,
    ssp_features,
    text2text_features,
    text_features,
    text_multi_features,
    video_features,
    tod_features,
)

METADATA: dict = {
    "_LOCAL": bool,
    "_LANGUAGES": str,
    "_DISPLAYNAME": str,
}

SEACrowdValues = SimpleNamespace(NULL="<SEACROWD_NULL_STR>")

# Default View Name
DEFAULT_SOURCE_VIEW_NAME = "source"
DEFAULT_SEACROWD_VIEW_NAME = "seacrowd"


class Tasks(Enum):
    # Knowledge Base
    DEPENDENCY_PARSING = "DEP"
    KEYWORD_EXTRACTION = "KE"
    WORD_ANALOGY = "WA"
    WORD_SENSE_DISAMBIGUATION = "WSD"
    COREFERENCE_RESOLUTION = "COREF"

<<<<<<< HEAD
    # Tree
    CONSTITUENCY_PARSING = "CONST_PAR"

    # Single Text Classification
    ASPECT_BASED_SENTIMENT_ANALYSIS = "ABSA"
=======
    # Single Text Classification (single-label)
    ABUSIVE_LANGUAGE_PREDICTION = "ABL"
    DOMAIN_KNOWLEDGE_CLASSIFICATION = "DKC" # classification for non NLP-oriented label
>>>>>>> cdc64ab4
    EMOTION_CLASSIFICATION = "EC"
    LANGUAGE_IDENTIFICATION = "LI"
    HOAX_NEWS_CLASSIFICATION = "HNC"
    INTENT_CLASSIFICATION = "INT"
    LEGAL_CLASSIFICATION = "LC"
    READABILITY_ASSESSMENT = "RA"
    RHETORIC_MODE_CLASSIFICATION = "RMC"
    SENTIMENT_ANALYSIS = "SA"
    TAX_COURT_VERDICT = "TACOS"
    TOPIC_MODELING = "TL"

    # Single Text Classification (multi-label)
    ASPECT_BASED_SENTIMENT_ANALYSIS = "ABSA"
    DOMAIN_KNOWLEDGE_MULTICLASSIFICATION = "DKM" # multi-classification for non NLP-oriented label

    # Single Text Sequence Labeling
    KEYWORD_TAGGING = "KT"
    NAMED_ENTITY_RECOGNITION = "NER"
    POS_TAGGING = "POS"
    SENTENCE_ORDERING = "SO"
    SPAN_BASED_ABSA = "SPAN_ABSA"
    TOKEN_LEVEL_LANGUAGE_IDENTIFICATION = "LANGID"

    # Pair Text Classification
    COMMONSENSE_REASONING = "CR"
    QUESTION_ANSWERING = "QA"
    TEXT_RETRIEVAL = "TRV"
    TEXTUAL_ENTAILMENT = "TE"
    SEMANTIC_SIMILARITY = "STS"
    NEXT_SENTENCE_PREDICTION = "NSP"
    SHORT_ANSWER_GRADING = "SAG"
    MORPHOLOGICAL_INFLECTION = "MOR"
    CONCEPT_ALIGNMENT_CLASSIFICATION = "CAC"

    # Single Text Generation
    INSTRUCTION_TUNING = "ITT"
    MACHINE_TRANSLATION = "MT"
    MULTILEXNORM = "MLN"
    PARAPHRASING = "PARA"
    SUMMARIZATION = "SUM"
    TRANSLITERATION = "TRL"

    # Multi Text Generation
    DIALOGUE_SYSTEM = "DS"
    E2E_TASK_ORIENTED_DIALOGUE = "TOD"

    # Self Supervised & Unsupervised Text
    PROMPTING = "PRT"
    SELF_SUPERVISED_PRETRAINING = "SSP"

    # SpeechText
    SPEECH_RECOGNITION = "ASR"
    SPEECH_TO_TEXT_TRANSLATION = "STTT"

    SPEECH_LANGUAGE_IDENTIFICATION = "SPEECH_LID"
    SPEECH_EMOTION_RECOGNITION = "SER"
    SPEECH_EMOTION_RECOGNITION_MULTILABEL = "SER_MULTI"

    TEXT_TO_SPEECH = "TTS"

    # SpeechSpeech
    SPEECH_TO_SPEECH_TRANSLATION = "S2ST"

    # ImageText
    IMAGE_CAPTIONING = "IC"
    STYLIZED_IMAGE_CAPTIONING = "SIC"
    VISUALLY_GROUNDED_REASONING = "VGR"

    # VideoText
    VIDEO_CAPTIONING = "VC"
    VIDEO_TO_TEXT_RETRIEVAL = "V2TR"

    # No seacrowd schema
    FACT_CHECKING = "FCT"


class Licenses(Enum):
    # BSD
    BSD = "BSD license family (bsd)"
    BSD_2_CLAUSE = "BSD 2-clause “Simplified” license (bsd-2-clause)"
    BSD_3_CLAUSE = "BSD 3-clause “New” or “Revised” license (bsd-3-clause)"
    BSD_3_CLAUSE_CLEAR = "BSD 3-clause Clear license (bsd-3-clause-clear)"

    # Creative Common
    CC = "Creative Commons license family (cc)"
    CC0_1_0 = "Creative Commons Zero v1.0 Universal (cc0-1.0)"
    CC_BY_2_0 = "Creative Commons Attribution 2.0 (cc-by-2.0)"
    CC_BY_2_5 = "Creative Commons Attribution 2.5 (cc-by-2.5)"
    CC_BY_3_0 = "Creative Commons Attribution 3.0 (cc-by-3.0)"
    CC_BY_4_0 = "Creative Commons Attribution 4.0 (cc-by-4.0)"
    CC_BY_SA_3_0 = "Creative Commons Attribution Share Alike 3.0 (cc-by-sa-3.0)"
    CC_BY_SA_4_0 = "Creative Commons Attribution Share Alike 4.0 (cc-by-sa-4.0)"
    CC_BY_NC_2_0 = "Creative Commons Attribution Non Commercial 2.0 (cc-by-nc-2.0)"
    CC_BY_NC_3_0 = "Creative Commons Attribution Non Commercial 3.0 (cc-by-nc-3.0)"
    CC_BY_NC_4_0 = "Creative Commons Attribution Non Commercial 4.0 (cc-by-nc-4.0)"
    CC_BY_ND_4_0 = "Creative Commons Attribution No Derivatives 4.0 (cc-by-nd-4.0)"
    CC_BY_NC_ND_3_0 = "Creative Commons Attribution Non Commercial No Derivatives 3.0 (cc-by-nc-nd-3.0)"
    CC_BY_NC_ND_4_0 = "Creative Commons Attribution Non Commercial No Derivatives 4.0 (cc-by-nc-nd-4.0)"
    CC_BY_NC_SA_2_0 = "Creative Commons Attribution Non Commercial Share Alike 2.0 (cc-by-nc-sa-2.0)"
    CC_BY_NC_SA_3_0 = "Creative Commons Attribution Non Commercial Share Alike 3.0 (cc-by-nc-sa-3.0)"
    CC_BY_NC_SA_4_0 = "Creative Commons Attribution Non Commercial Share Alike 4.0 (cc-by-nc-sa-4.0)"
    CDLA_SHARING_1_0 = "Community Data License Agreement – Sharing, Version 1.0 (cdla-sharing-1.0)"
    CDLA_PERMISSIVE_1_0 = "Community Data License Agreement – Permissive, Version 1.0 (cdla-permissive-1.0)"
    CDLA_PERMISSIVE_2_0 = "Community Data License Agreement – Permissive, Version 2.0 (cdla-permissive-2.0)"
    ECL_2_0 = "Educational Community License v2.0 (ecl-2.0)"
    WTFPL = "Do What The F*ck You Want To Public License (wtfpl)"

    # EPL
    EPL_1_0 = "Eclipse Public License 1.0 (epl-1.0)"
    EPL_2_0 = "Eclipse Public License 2.0 (epl-2.0)"
    EUPL_1_1 = "European Union Public License 1.1 (eupl-1.1)"

    # GPL
    AGPL_3_0 = "GNU Affero General Public License v3.0 (agpl-3.0)"
    GFDL = "GNU Free Documentation License family (gfdl)"
    GPL = "GNU General Public License family (gpl)"
    GPL_2_0 = "GNU General Public License v2.0 (gpl-2.0)"
    GPL_3_0 = "GNU General Public License v3.0 (gpl-3.0)"
    LGPL = "GNU Lesser General Public License family (lgpl)"
    LGPL_2_1 = "GNU Lesser General Public License v2.1 (lgpl-2.1)"
    LGPL_3_0 = "GNU Lesser General Public License v3.0 (lgpl-3.0)"
    LGPL_LR = "Lesser General Public License For Linguistic Resources (lgpl-lr)"

    # OTHER SPECIFIC LICENSES
    AFL_3_0 = "Academic Free License v3.0 (afl-3.0)"
    APACHE_2_0 = "Apache license 2.0 (apache-2.0)"
    ARTISTIC_2_0 = "Artistic license 2.0 (artistic-2.0)"
    BIGSCIENCE_OPENRAIL_M = "BigScience OpenRAIL-M (bigscience-openrail-m)"
    CREATIVEML_OPENRAIL_M = "CreativeML OpenRAIL-M (creativeml-openrail-m)"
    BIGSCIENCE_BLOOM_RAIL_1_0 = "BigScience BLOOM RAIL 1.0 (bigscience-bloom-rail-1.0)"
    BIGCODE_OPENRAIL_M = "BigCode Open RAIL-M v1 (bigcode-openrail-m)"
    BSL_1_0 = "Boost Software License 1.0 (bsl-1.0)"
    C_UDA = "Computational Use of Data Agreement (c-uda)"
    DEEPFLOYD_IF_LICENSE = "DeepFloyd IF Research License Agreement (deepfloyd-if-license)"
    ISC = "ISC (isc)"
    LLAMA2 = "Llama 2 Community License Agreement (llama2)"
    LPPL_1_3C = "LaTeX Project Public License v1.3c (lppl-1.3c)"
    MIT = "MIT (mit)"
    MS_PL = "Microsoft Public License (ms-pl)"
    MPL_2_0 = "Mozilla Public License 2.0 (mpl-2.0)"
    NCSA = "University of Illinois/NCSA Open Source License (ncsa)"
    ODC_BY = "Open Data Commons License Attribution family (odc-by)"
    ODBL = "Open Database License family (odbl)"
    OFL_1_1 = "SIL Open Font License 1.1 (ofl-1.1)"
    OPENRAIL = "OpenRAIL license family (openrail)"
    OPENRAIL_PP = "Open Rail++-M License (openrail++)"
    OSL_3_0 = "Open Software License 3.0 (osl-3.0)"
    PDDL = "Open Data Commons Public Domain Dedication and License (pddl)"
    POSTGRESQL = "PostgreSQL License (postgresql)"
    ZLIB = "zLib License (zlib)"

    # OTHER UNLISTED / UNLICENSED
    # for `OTHERS` license value, a terms of use of the data must be provided and accompanied by this LICENSE value:
    # e.g: f"{Licenses.OTHERS.value} | This data has terms of use of..."
    OTHERS = "Other License (others)"
    UNLICENSE = "The Unlicense (unlicense)"
    UNKNOWN = "Unknown (unknown)"


TASK_TO_SCHEMA = {
    Tasks.DEPENDENCY_PARSING: "KB",
    Tasks.CONSTITUENCY_PARSING: "TREE",
    Tasks.WORD_SENSE_DISAMBIGUATION: "T2T",
    Tasks.WORD_ANALOGY: "T2T",
    Tasks.KEYWORD_EXTRACTION: "SEQ_LABEL",
    Tasks.COREFERENCE_RESOLUTION: "KB",
    Tasks.DIALOGUE_SYSTEM: "T2T",
    Tasks.E2E_TASK_ORIENTED_DIALOGUE: "TOD",
    Tasks.KEYWORD_TAGGING: "SEQ_LABEL",
    Tasks.NAMED_ENTITY_RECOGNITION: "SEQ_LABEL",
    Tasks.POS_TAGGING: "SEQ_LABEL",
    Tasks.SENTENCE_ORDERING: "SEQ_LABEL",
    Tasks.TOKEN_LEVEL_LANGUAGE_IDENTIFICATION: "SEQ_LABEL",
    Tasks.COMMONSENSE_REASONING: "QA",
    Tasks.QUESTION_ANSWERING: "QA",
    Tasks.NEXT_SENTENCE_PREDICTION: "PAIRS",
    Tasks.TEXT_RETRIEVAL: "PAIRS",
    Tasks.TEXTUAL_ENTAILMENT: "PAIRS",
    Tasks.SEMANTIC_SIMILARITY: "PAIRS_SCORE",
    Tasks.SHORT_ANSWER_GRADING: "PAIRS_SCORE",
    Tasks.MORPHOLOGICAL_INFLECTION: "PAIRS_MULTI",
    Tasks.INSTRUCTION_TUNING: "T2T",
    Tasks.PARAPHRASING: "T2T",
    Tasks.MACHINE_TRANSLATION: "T2T",
    Tasks.MULTILEXNORM: "T2T",
    Tasks.SUMMARIZATION: "T2T",
    Tasks.TRANSLITERATION: "T2T",
    Tasks.DOMAIN_KNOWLEDGE_MULTICLASSIFICATION: "TEXT_MULTI",
    Tasks.ASPECT_BASED_SENTIMENT_ANALYSIS: "TEXT_MULTI",
    Tasks.ABUSIVE_LANGUAGE_PREDICTION: "TEXT",
    Tasks.DOMAIN_KNOWLEDGE_CLASSIFICATION: "TEXT",
    Tasks.SENTIMENT_ANALYSIS: "TEXT",
    Tasks.TAX_COURT_VERDICT: "TEXT",
    Tasks.EMOTION_CLASSIFICATION: "TEXT",
    Tasks.LANGUAGE_IDENTIFICATION: "TEXT",
    Tasks.LEGAL_CLASSIFICATION: "TEXT",
    Tasks.INTENT_CLASSIFICATION: "TEXT",
    Tasks.READABILITY_ASSESSMENT: "TEXT",
    Tasks.RHETORIC_MODE_CLASSIFICATION: "TEXT",
    Tasks.TOPIC_MODELING: "TEXT",
    Tasks.PROMPTING: "SSP",
    Tasks.SELF_SUPERVISED_PRETRAINING: "SSP",
    Tasks.SPEECH_RECOGNITION: "SPTEXT",
    Tasks.SPEECH_TO_TEXT_TRANSLATION: "SPTEXT",
    Tasks.TEXT_TO_SPEECH: "SPTEXT",
    Tasks.SPEECH_TO_SPEECH_TRANSLATION: "S2S",
    Tasks.SPEECH_LANGUAGE_IDENTIFICATION: "SPEECH",
    Tasks.SPEECH_EMOTION_RECOGNITION: "SPEECH",
    Tasks.SPEECH_EMOTION_RECOGNITION_MULTILABEL: "SPEECH_MULTI",
    Tasks.IMAGE_CAPTIONING: "IMTEXT",
    Tasks.STYLIZED_IMAGE_CAPTIONING: "IMTEXT",
    Tasks.VISUALLY_GROUNDED_REASONING: "IMTEXT",
    Tasks.HOAX_NEWS_CLASSIFICATION: "TEXT",
    Tasks.CONCEPT_ALIGNMENT_CLASSIFICATION: "PAIRS",
    Tasks.SPAN_BASED_ABSA: "SEQ_LABEL",
    Tasks.VIDEO_CAPTIONING: "VIDTEXT",
    Tasks.VIDEO_TO_TEXT_RETRIEVAL: "VIDTEXT",
    Tasks.CONCEPT_ALIGNMENT_CLASSIFICATION: "PAIRS",
    Tasks.FACT_CHECKING: None,
}

SCHEMA_TO_TASKS = defaultdict(set)
for task, schema in TASK_TO_SCHEMA.items():
    SCHEMA_TO_TASKS[schema].add(task)
SCHEMA_TO_TASKS = dict(SCHEMA_TO_TASKS)

VALID_TASKS = set(TASK_TO_SCHEMA.keys())
VALID_SCHEMAS = set(TASK_TO_SCHEMA.values())

SCHEMA_TO_FEATURES = {
    "KB": kb_features,
    "TREE": tree_features,
    "QA": qa_features,
    "T2T": text2text_features,
    "TEXT": text_features(),
    "TEXT_MULTI": text_multi_features(),
    "PAIRS": pairs_features(),
    "PAIRS_MULTI": pairs_multi_features(),
    "PAIRS_SCORE": pairs_features_score(),
    "SEQ_LABEL": seq_label_features(),
    "SSP": ssp_features,
    "SPTEXT": speech_text_features,
    "S2S": speech2speech_features,
    "SPEECH": speech_features(),
    "SPEECH_MULTI": speech_multi_features(),
    "IMTEXT": image_text_features(),
    "VIDTEXT": video_features,
    "TOD": tod_features,
}

TASK_TO_FEATURES = {
    Tasks.NAMED_ENTITY_RECOGNITION: {"entities"},
    Tasks.DEPENDENCY_PARSING: {"relations", "entities"},
    Tasks.COREFERENCE_RESOLUTION: {"entities", "coreferences"},
    # Tasks.SPAN_BASED_ABSA: {"entities", "coreferences"},
    # Tasks.NAMED_ENTITY_DISAMBIGUATION: {"entities", "normalized"},
    # Tasks.EVENT_EXTRACTION: {"events"}
}<|MERGE_RESOLUTION|>--- conflicted
+++ resolved
@@ -44,17 +44,17 @@
     WORD_SENSE_DISAMBIGUATION = "WSD"
     COREFERENCE_RESOLUTION = "COREF"
 
-<<<<<<< HEAD
+
     # Tree
     CONSTITUENCY_PARSING = "CONST_PAR"
 
     # Single Text Classification
     ASPECT_BASED_SENTIMENT_ANALYSIS = "ABSA"
-=======
+
     # Single Text Classification (single-label)
     ABUSIVE_LANGUAGE_PREDICTION = "ABL"
     DOMAIN_KNOWLEDGE_CLASSIFICATION = "DKC" # classification for non NLP-oriented label
->>>>>>> cdc64ab4
+
     EMOTION_CLASSIFICATION = "EC"
     LANGUAGE_IDENTIFICATION = "LI"
     HOAX_NEWS_CLASSIFICATION = "HNC"
